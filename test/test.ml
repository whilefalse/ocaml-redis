<<<<<<< HEAD
open OUnit
open Result
=======
open OUnit2
>>>>>>> ed0a6453

let redis_test_host () =
  try
    Sys.getenv("OCAML_REDIS_TEST_IP")
  with Not_found ->
    "127.0.0.1"

let redis_test_port = 63791
let redis_test_port_with_auth = 63792
let redis_test_port_with_acl = 63793

let redis_string_bucket () =
  let number = Random.bits () in
  "ounit_" ^ string_of_int(number)

let redis_integer_bucket = Random.bits

let redis_float_bucket () =
  (* Redis' float operations precision differs from OCaml's float operation
     precision.  Limit our floats to 11 digits after the decimal point to have
     possibility to test float operations. *)
  let a = float_of_int (Random.bits ()) in
  let b = float_of_int (Random.bits ()) in
  float_of_string (Printf.sprintf "%.8f" (a /. b))

let redis_n_strings_bucket n =
  let rec helper acc n =
    if n = 0 then acc else helper (redis_string_bucket () :: acc) (n - 1) in
  helper [] n

module Make(Client : Redis.S.Client) : sig
  val suite : string -> OUnit2.test
  val teardown : unit -> unit
  val redis_spec : Client.connection_spec
<<<<<<< HEAD
  val bracket : ?spec:Client.connection_spec -> (Client.connection -> 'a Client.IO.t) -> unit -> 'a
=======
  val bracket : (Client.connection -> 'a Client.IO.t) -> 'ctx -> 'a
>>>>>>> ed0a6453
end = struct

  module IO = Client.IO

  let (>>=) = IO.(>>=)
  let (>>|) x f = x >>= fun x -> IO.return (f x)

  let redis_spec : Client.connection_spec =
    Client.({host=redis_test_host ();
             port=redis_test_port })

  let redis_spec_with_auth : Client.connection_spec =
    Client.({host=redis_test_host ();
             port=redis_test_port_with_auth })

  let redis_spec_with_acl : Client.connection_spec =
    Client.({host=redis_test_host ();
             port=redis_test_port_with_acl })

  let io_assert msg check result =
    IO.return (assert_bool msg (check result))

  let assert_throws fn err msg =
    IO.catch (fun () -> fn () >>= (fun x -> IO.return (Ok x))) (fun e -> IO.return @@ Error e)
    >>= io_assert msg @@ function
    | Error (Client.Redis_error e) -> e = err
    | _ -> false

  let test_case_auth conn =
    assert_throws (fun () -> Client.ping conn)
      "NOAUTH Authentication required."
      "Didn't fail to connect without password" >>= fun () ->
    Client.auth conn "some-password" >>=
    io_assert "Failed to authenticate" ((=) ()) >>= fun () ->
    Client.ping conn >>=
    io_assert "Can't connect to Redis server" ((=) true)

  let test_case_acl conn =
    assert_throws (fun () -> Client.auth_acl conn "notauser" "invalidpass")
      "WRONGPASS invalid username-password pair or user is disabled."
      "Didn't fail to connect with invalid username/password" >>= fun () ->
    Client.auth_acl conn "superuser" "superpass" >>=
    io_assert "Failed to authenticate" ((=) ()) >>= fun () ->
    Client.ping conn >>=
    io_assert "Can't connect to Redis server" ((=) true)

  (* PING *)
  let test_case_ping conn =
    Client.ping conn >>=
    io_assert "Can't connect to Redis server" ((=) true)

  (* ECHO *)
  let test_case_echo conn =
    Client.echo conn "ECHO" >>=
    io_assert "Can't echo to Redis server" ((=) (Some "ECHO"))

  (* INFO *)
  let test_case_info conn =
    Client.info conn >>| fun result ->
    (let tcp_port =
       CCList.find_map (fun (k,v) -> if k = "tcp_port" then Some v else None) result
       |> CCOpt.get_lazy (fun () -> assert_failure "didn't find any port")
     in
     assert_bool "Got wrong data about port with INFO command"
       (int_of_string tcp_port = 6379))

  (* Keys test case *)
  let test_case_keys conn =
    let key = redis_string_bucket () in
    let value = redis_string_bucket () in
    let key' = redis_string_bucket () in
    let key'' = redis_string_bucket () in

    Client.object_encoding conn key >>=
    io_assert "Unexpected encoding for empty key" ((=) None) >>= fun () ->
    Client.object_idletime conn key >>=
    io_assert "Unexpected idletime for empty key" ((=) None) >>= fun () ->
    Client.object_refcount conn key >>=

    io_assert "Unexpected refcount for empty key" ((=) None) >>= fun () ->
    Client.set conn key value >>=
    io_assert "Can't set key" ((=) true) >>= fun () ->
    Client.set conn ~xx:true key value >>=
    io_assert "Can set xx key which is already set" ((=) true) >>= fun () ->
    Client.setnx conn key value >>=
    io_assert "Can setnx key which is already set" ((=) false) >>= fun () ->
    Client.set conn ~nx:true key value >>=
    io_assert "Can set nx key which is already set" ((=) false) >>= fun () ->
    Client.set conn ~ex:20 key value >>=
    io_assert "Can set ex key which is already set" ((=) true) >>= fun () ->
    Client.set conn ~px:200 key value >>=
    io_assert "Can set ex key which is already set" ((=) true) >>= fun () ->
    Client.get conn key >>=
    io_assert "Key and value mismatch" ((=) (Some value)) >>= fun () ->
    Client.getset conn key value >>=
    io_assert "Got unexpected value" ((=) (Some value)) >>= fun () ->
    Client.getrange conn key 0 (String.length value) >>=
    io_assert "Value and it's getrange copy differs" ((=) (Some value)) >>= fun () ->
    Client.setrange conn key 0 value >>=
    io_assert "Value and it's copy setrange result differs" ((=) (String.length value)) >>= fun () ->
    Client.strlen conn key >>=
    io_assert "Value length and it's strlen differs" ((=) (String.length value)) >>= fun () ->

    Client.object_encoding conn key >>=
    io_assert "Unexpected encoding for raw value" ((=) (Some "raw")) >>= fun () ->
    Client.object_idletime conn key >>=
    io_assert "Unexpected idletime for just requested key" ((=) (Some 0)) >>= fun () ->
    Client.object_refcount conn key >>=
    io_assert "Unexpected refcount for referenced key" ((=) (Some 1)) >>= fun () ->

    Client.exists conn key >>=
    io_assert "Key doesn't exist" ((=) true) >>= fun () ->
    Client.keys conn key >>=
    io_assert "Can't find with itself as a pattern in KEYS command"
      (fun keys -> let found_key = List.find (fun k -> k = key) keys in
        (found_key = key)) >>= fun () ->
    Client.randomkey conn >>=
    io_assert "Can't find key with RANDOMKEY command" ((<>) None) >>= fun () ->
    Client.move conn key 2 >>=
    io_assert "Can't move key to redis database #2" ((=) true) >>= fun () ->
    Client.select conn 2 >>=
    io_assert "Can't select redis database #2" ((=) ()) >>= fun () ->
    Client.rename conn key key' >>=
    io_assert "Can't rename key" ((=) ()) >>= fun () ->
    Client.set conn key'' value >>=
    io_assert "Can't set key''" ((=) true) >>= fun () ->
    Client.renamenx conn key' key'' >>=
    io_assert "Can renamenx key" ((=) false) >>= fun () ->
    Client.rename conn key' key >>=
    io_assert "Can't rename key" ((=) ()) >>= fun () ->
    Client.del conn [key; key''] >>=
    io_assert "Key wasn't deleted" ((=) 2) >>= fun () ->
    Client.select conn 0 >>=
    io_assert "Can't select redis database #0" ((=) ())

  let test_case_multiple_keys conn =
    let keys = redis_n_strings_bucket 10 in
    let values = List.rev keys in
    let kv_pairs = List.combine keys values in
    Client.mset conn kv_pairs >>=
    io_assert "Can't set multiple keys" ((=) ()) >>= fun () ->

    let expected_values = List.map (fun x -> Some x) values in
    Client.mget conn keys >>| (fun actual_values ->
        (List.iter2
           (fun expected actual -> assert_bool "Got unexpected value" (expected = actual))
           expected_values actual_values)) >>= fun () ->

    let another_values = redis_n_strings_bucket 10 in
    let kv_pairs = List.combine keys another_values in
    Client.msetnx conn kv_pairs >>=
    io_assert "It's possible MSETNX multiple keys" ((=) false) >>= fun () ->

    let another_keys = redis_n_strings_bucket 10 in
    let kv_pairs = List.combine another_keys another_values in
    Client.msetnx conn kv_pairs >>=
    io_assert "Can't MSETNX multiple keys" ((=) true)

  let test_case_dump_restore conn =
    let key = redis_string_bucket () in
    let value = redis_string_bucket () in
    Client.set conn key value >>=
    io_assert "Can't set key" ((=) true) >>= fun () ->
    Client.dump conn key >>= function
    | None -> assert_failure "Can't dump value"
    | Some value_dump ->
      let key' = String.concat "" [key; redis_string_bucket ()] in
      Client.restore conn key' 0 value_dump >>=
      io_assert "Can't restore value" ((=) ()) >>= fun () ->
      Client.get conn key' >>=
      io_assert "Key value and restored value mismatch" ((=) (Some value))

  let test_case_expire conn =
    let key = redis_string_bucket () in
    let value = redis_string_bucket () in
    Client.set conn key value >>=
    io_assert "Can't set key" ((=) true) >>= fun () ->
    Client.setex conn key 1 value >>=
    io_assert "Can't setex key" ((=) ()) >>= fun () ->
    Client.psetex conn key 1000 value >>=
    io_assert "Can't psetex key" ((=) ()) >>= fun () ->
    Client.ttl conn key >>=
    io_assert "Can't check expiration timeout for key"
      (fun x -> List.mem x [Some 0; Some 1]) >>= fun () ->
    Client.pttl conn key >>| (function
        | Some pttl -> assert_bool "Expiration timeout differs from setted" (0 <= pttl && pttl <= 1000)
        | None -> assert_failure "Can't check expiration timeout for key")
    >>= fun () ->
    Client.expire conn key 1 >>=
    io_assert "Can't set expiration timeout for key" ((=) true) >>= fun () ->
    Client.pexpire conn key 1000 >>=
    io_assert "Can't set expiration timeout in milliseconds for key" ((=) true) >>= fun () ->
    Client.ttl conn key >>=
    io_assert "Can't check expiration timeout for key"
      (fun x -> List.mem x [Some 0; Some 1]) >>= fun () ->
    Client.pttl conn key >>| (function
        | Some pttl -> assert_bool "Expiration timeout differs from setted" (0 <= pttl && pttl <= 1000)
        | None -> assert_failure "Can't check expiration timeout for key")
    >>= fun () ->
    Client.persist conn key >>=
    io_assert "Can't remove existing timeout on key" ((=) true)  >>= fun () ->
    Client.ttl conn key >>=
    io_assert "Can't check expiration timeout for key" ((=) None)

  let test_case_expireat conn =
    let key = redis_string_bucket () in
    let value = redis_string_bucket () in
    Client.set conn key value >>=
    io_assert "Can't set key" ((=) true) >>= fun () ->
    let expiry = Unix.time () +. 1. in
    Client.expireat conn key expiry >>=
    io_assert "Can't set expiration timeout for key" ((=) true) >>= fun () ->
    Client.ttl conn key >>=
    io_assert "Can't check expiration timeout for key"
      (fun x -> List.mem x [Some 0; Some 1]) >>= fun () ->

    let pexpiry = int_of_float (Unix.time ()) * 1000 + 1000 in
    Client.pexpireat conn key pexpiry >>=
    io_assert "Can't set expiration timeout for key (in ms)" ((=) true) >>= fun () ->
    Client.pttl conn key >>| function
    | Some pttl ->
      assert_bool "Expiration timeout differs from setted" (0 <= pttl && pttl <= 1000)
    | None ->
      assert_failure "Can't check expiration timeout for key"

  let test_case_type conn =
    let value = redis_string_bucket () in
    let string_key = redis_string_bucket () in
    Client.set conn string_key value >>=
    io_assert "Can't set key" ((=) true) >>= fun () ->
    let list_key = redis_string_bucket () in
    Client.lpush conn list_key [value] >>=
    io_assert "Can't push value to list" ((=) 1) >>= fun () ->

    Client.type_of conn string_key >>=
    io_assert "Got wrong key type for string_key" ((=) `String) >>= fun () ->
    Client.type_of conn list_key >>=
    io_assert "Got wrong key type for list_key" ((=) `List)

  (* APPEND *)
  let test_case_append conn =
    let key = redis_string_bucket () in
    let value = redis_string_bucket () in
    Client.append conn key value >>=
    io_assert "Can't append initial value to key"
      (fun x -> x = String.length value) >>= fun () ->
    Client.append conn key value >>=
    io_assert "Can't append additional value to key"
      (fun x -> x = (String.length value + String.length value)) >>= fun () ->
    Client.get conn key >>=
    io_assert "Can't get key" ((=) (Some (String.concat "" [value; value])))

  (* INCR/DECR/INCRBY/DECRBY/INCRBYFLOAT *)
  let test_case_incr_decr conn =
    let key = redis_string_bucket () in
    let value = redis_integer_bucket () in
    let increment = redis_integer_bucket () in
    Client.set conn key (string_of_int value) >>=
    io_assert "Can't set float value to key" ((=) true) >>= fun () ->
    Client.incrby conn key increment >>=
    io_assert "Can't increment value by integer" ((=) (value + increment)) >>= fun () ->
    Client.incr conn key >>=
    io_assert "Can't increment value by one" ((=) (value + increment + 1)) >>= fun () ->
    Client.decrby conn key increment >>=
    io_assert "Can't decrement value by integer" ((=) (value + 1)) >>= fun () ->
    Client.decr conn key >>=
    io_assert "Can't decrement value by one" ((=) value) >>= fun () ->
    Client.incrbyfloat conn key 2. >>=
    io_assert "Can't increment value by float"
      ((=) (float_of_int value +. 2.)) >>= fun () ->
    Client.incrbyfloat conn key (- 2.) >>=
    io_assert "Can't increment value by negative float"
      ((=) (float_of_int value))

  (* BITOP/BITCOUNT/BITPOS/GETBIT/SETBIT *)
  let test_case_bit_operations conn =
    let dest = redis_string_bucket () in
    let key1 = redis_string_bucket () in
    let key2 = redis_string_bucket () in
    let value1 = "foobar" in
    let value2 = "abcdef" in
    let value3 = "\x00\xff\xf0" in
    Client.set conn key1 value1 >>=
    io_assert "Can't set value1 to key1" ((=) true) >>= fun () ->
    Client.set conn key2 value2 >>=
    io_assert "Can't set value2 to key2" ((=) true) >>= fun () ->
    Client.bitop conn Client.AND dest [key1; key2] >>=
    io_assert "Can't execute BITOP AND key1 and key2" ((=) 6) >>= fun () ->
    Client.get conn dest >>=
    io_assert "Got unexpected value from dest" ((=) (Some "`bc`ab")) >>= fun () ->
    Client.bitop conn Client.NOT dest [key1] >>=
    io_assert "Can't execute BITOP NOT key1" ((=) 6) >>= fun () ->
    Client.get conn dest >>=
    io_assert "Got unexpected value from dest" ((=) (Some "\x99\x90\x90\x9d\x9e\x8d")) >>= fun () ->
    Client.set conn key1 value3 >>=
    io_assert "Can't set value3 to key1" ((=) true) >>= fun () ->
    Client.bitpos conn key1 1 >>=
    io_assert "Got unexpected bit position" ((=) 8) >>= fun () ->
    Client.bitpos conn key1 1 ~first:0 >>=
    io_assert "Got unexpected bit position" ((=) 8) >>= fun () ->
    Client.bitpos conn key1 1 ~first:2 >>=
    io_assert "Got unexpected bit position" ((=) 16) >>= fun () ->
    Client.getbit conn key1 0 >>=
    io_assert "Can't get bit" ((=) 0) >>= fun () ->
    Client.setbit conn key1 0 1 >>=
    io_assert "Can't set bit" ((=) 0) >>= fun () ->
    Client.getbit conn key1 0 >>=
    io_assert "Can't get bit" ((=) 1) >>= fun () ->
    Client.set conn key1 value1 >>=
    io_assert "Can't set value1 to key1" ((=) true) >>= fun () ->
    Client.bitcount conn key1 >>=
    io_assert "Got unexpected bit count" ((=) 26) >>= fun () ->
    Client.bitcount conn key1 ~first:1 >>=
    io_assert "Got unexpected bit count" ((=) 22) >>= fun () ->
    Client.bitcount conn key1 ~first:0 ~last:0 >>=
    io_assert "Got unexpected bit count" ((=) 4) >>= fun () ->
    Client.bitcount conn key1 ~first:1 ~last:1 >>=
    io_assert "Got unexpected bit count" ((=) 6)

  let test_case_scan conn =
    let rec scan_keys cursor keys =
      Client.scan conn cursor >>= fun (next_cursor, next_keys) ->
      let next_keys = List.concat [keys; next_keys] in
      if next_cursor = 0 then
        IO.return next_keys
      else
        scan_keys next_cursor next_keys
    in
    let scan_all_keys () = scan_keys 0 [] in
    Client.keys conn "*" >>= fun keys ->
    scan_all_keys () >>=
    io_assert "Number of keys got with KEYS command is not equal to number of keys got with SCAN command"
      (fun scanned_keys -> List.length keys = List.length scanned_keys)

  let test_case_list conn =
    let key = redis_string_bucket () in
    let value1 = redis_string_bucket () in
    let value2 = redis_string_bucket () in
    Client.lpush conn key [value1] >>=
    io_assert "Got unexpected list length" ((=) 1) >>= fun () ->
    Client.rpush conn key [value2] >>=
    io_assert "Got unexpected list length" ((=) 2) >>= fun () ->
    Client.lrange conn key 0 2 >>=
    io_assert "Got unexpected list contents" ((=) [value1; value2]) >>= fun () ->
    Client.del conn [key] >>= fun _ ->
    let key = redis_string_bucket () in
    Client.lpush conn key [value1] >>=
    io_assert "Got unexpected list length" ((=) 1) >>= fun () ->
    Client.blpop conn [key] 1 >>=
    io_assert "Got unexpected value" ((=) (Some (key, value1))) >>= fun () ->
    Client.del conn [key] >>= fun _ -> IO.return ()

  let test_case_hash conn =
    let key = redis_string_bucket () in
    let field = redis_string_bucket () in
    let value = redis_string_bucket () in
    Client.hmset conn key [(field, value)] >>=
    io_assert "Can not set multiple fields for hash" ((=) ()) >>= fun () ->
    Client.hget conn key field >>=
    io_assert "Got unexpected value of the field" ((=) (Some value)) >>= fun () ->
    Client.hlen conn key >>=
    io_assert "Got unexpected hash size" ((=) 1) >>= fun () ->
    Client.hdel conn key field >>=
    io_assert "Got unexpected result of field deletion" ((=) true) >>= fun () ->
    let new_value = redis_integer_bucket () in
    let new_value_s = string_of_int new_value in
    Client.hset conn key field new_value_s >>=
    io_assert "Can not set value for hash field" ((=) true) >>= fun _ ->
    Client.hset conn key field new_value_s >>=
    io_assert "Result of hash set is unexpected" ((=) false) >>= fun _ ->
    Client.hincrbyfloat conn key field 1.0 >>=
    io_assert "Got unexpected value" ((=) ((float_of_int new_value) +. 1.0))

  let test_case_hyper_log_log conn =
    let key1 = redis_string_bucket () in
    let key2 = redis_string_bucket () in
    Client.pfadd conn key1 ["a"; "b"; "c"] >>=
    io_assert "Can not add items to hyperloglog" ((=) true) >>= fun () ->
    Client.pfadd conn key1 ["a"; "b"; "c"] >>=
    io_assert "Can not add items to hyperloglog" ((=) false) >>= fun () ->
    Client.pfcount conn [key1] >>=
    io_assert "Got wrong items count" ((=) 3) >>= fun () ->
    Client.pfadd conn key2 ["d"; "e"; "f"] >>=
    io_assert "Can not add items to hyperloglog" ((=) true) >>= fun () ->
    Client.pfcount conn [key1; key2] >>=
    io_assert "Got wrong items count" ((=) 6) >>= fun () ->
    Client.pfmerge conn [key1; key2] >>=
    io_assert "Got wrong items count" ((=) ())

  let test_case_hscan conn =
    let key = redis_string_bucket () in
    let fields = redis_n_strings_bucket 10 in
    let pairs = List.map (fun f -> (f, f)) fields in

    Client.hmset conn key pairs >>=
    io_assert "Can not set multiple fields for hash" ((=) ()) >>= fun () ->

    let rec hscan_fields key cursor fields =
      Client.hscan conn key cursor >>= fun (next_cursor, next_fields) ->
      let next_fields = List.concat [fields; next_fields] in
      if next_cursor == 0 then
        IO.return next_fields
      else
        hscan_fields key next_cursor next_fields in
    let hscan_all_fields () = hscan_fields key 0 [] in

    Client.hkeys conn key >>= fun fields ->
    hscan_all_fields () >>=
    io_assert "Number of keys got with HKEYS command is not equal to number of keys got with HSCAN command"
      (fun scanned_fields ->
         List.length fields = List.length scanned_fields)

  let test_case_sorted_set conn =
    let key = redis_string_bucket () in
    Client.zadd conn key [ 1.4, "obj1"; 1.6, "obj2"; ] >>=
    io_assert "added 2 items to set" ((=) 2) >>= fun () ->
    Client.zadd conn key ~x:`NX [ 1.4, "obj1"; 1.6, "obj2"; ] >>=
    io_assert "no elements were added" ((=) 0) >>= fun () ->
    Client.zadd conn key ~x:`XX [ 1.4, "obj1"; 1.6, "obj2"; ] >>=
    io_assert "no elements were added" ((=) 0) >>= fun () ->
    Client.zadd conn key ~ch:true [ 3., "obj1"; 3., "obj2"; ] >>=
    io_assert "2 elements were changed" ((=) 2) >>= fun () ->
    Client.zincrby conn key 2. "obj1" >>= fun _ ->
    Client.zscore conn key "obj1" >>=
    io_assert "score of obj1 should be 5 now" ((=) (Some 5.)) >>= fun () ->
    Client.zrange conn key 0 100 >>= fun _ ->
    Client.zrevrange conn key 0 100 >>= fun _ ->
    let open Client.FloatBound in
    Client.zrangebyscore conn key NegInfinity PosInfinity >>= fun _ ->
    let open Client.FloatBound in
    Client.zrevrangebyscore conn key NegInfinity PosInfinity >>= fun _ ->
    let open Client.StringBound in
    Client.zrangebylex conn key NegInfinity PosInfinity >>= fun _ ->
    let open Client.StringBound in
    Client.zrevrangebylex conn key NegInfinity PosInfinity >>= fun _ ->
    let open Client.FloatBound in
    Client.zcount conn key NegInfinity PosInfinity >>=
    io_assert "wrong sorted set size returned" ((=) 2) >>= fun () ->
    let open Client.FloatBound in
    Client.zcount conn key (Inclusive 5.) (Exclusive 100.)  >>=
    io_assert "wrong sorted set size returned" ((=) 1) >>= fun () ->
    let open Client.StringBound in
    Client.zlexcount conn key NegInfinity PosInfinity >>=
    io_assert "wrong sorted set size returned" ((=) 2) >>= fun () ->
    let open Client.StringBound in
    Client.zlexcount conn key (Inclusive "obj") (PosInfinity) >>=
    io_assert "wrong sorted set size returned" ((=) 2) >>= fun () ->
    Client.zrem conn key [ "obj1"; "non_existing_key"; ] >>=
    io_assert "not removed 1 item from set" ((=) 1) >>= fun () ->
    Client.zrank conn key "obj1" >>=
    io_assert "returned wrong rank" ((=) (None)) >>= fun () ->
    Client.zrank conn key "obj2" >>=
    io_assert "returned wrong rank" ((=) (Some 0)) >>= fun () ->
    Client.zrevrank conn key "obj1" >>=
    io_assert "returned wrong rank" ((=) (None)) >>= fun () ->
    Client.zrevrank conn key "obj2" >>=
    io_assert "returned wrong rank" ((=) (Some 0)) >>= fun () ->
    Client.zcard conn key >>=
    io_assert "wrong sorted set size returned" ((=) 1) >>= fun () ->
    Client.zscore conn key "obj1" >>=
    io_assert "item was removed" ((=) None)

  let test_case_sorted_set_remove conn =
    let key = redis_string_bucket () in
    Client.zadd conn key [ 1.4, "obj1"; 1.6, "obj2"; ] >>= fun _ ->
    Client.zremrangebyrank conn key 0 100 >>=
    io_assert "removed wrong number of items" ((=) 2) >>= fun _ ->
    Client.zadd conn key [ 1.4, "obj1"; 1.6, "obj2"; ] >>= fun _ ->
    let open Client.FloatBound in
    Client.zremrangebyscore conn key (Inclusive 1.) (Exclusive 2.) >>=
    io_assert "removed wrong number of items" ((=) 2) >>= fun _ ->
    Client.zadd conn key [ 1.4, "obj1"; 1.6, "obj2"; ] >>= fun _ ->
    let open Client.StringBound in
    Client.zremrangebylex conn key NegInfinity PosInfinity >>=
    io_assert "removed wrong number of items" ((=) 2)

  let cleanup_keys conn =
<<<<<<< HEAD
    Client.keys conn "ounit_*" >>= function
    | [] -> IO.return ()
    | keys ->
      Client.del conn keys >>= fun _ ->
      IO.return ()

  let bracket ?spec test_case () =
    let spec = match spec with | None -> redis_spec | Some s -> s in
=======
    Client.keys conn "ounit_*" >>= fun keys ->
    Client.del conn keys >>= fun _ ->
    IO.return ()

  let bracket test_case _ =
>>>>>>> ed0a6453
    try
      IO.run @@ Client.with_connection spec test_case
    with (Client.Unexpected reply as exn) ->
      let rec to_string = function
        | `Status s -> Printf.sprintf "(Status %s)" s
        | `Moved {Client.slot; host; port} -> Printf.sprintf "MOVED %d %s:%i" slot host port
        | `Ask {Client.slot; host; port} -> Printf.sprintf "ASK %d %s:%i" slot host port
        | `Error  s -> Printf.sprintf "(Error %s)" s
        | `Int i -> Printf.sprintf "(Int %i)" i
        | `Int64 i -> Printf.sprintf "(Int64 %Li)" i
        | `Bulk None -> "(Bulk None)"
        | `Bulk (Some s) -> Printf.sprintf "(Bulk (Some %s))" s
        | `Multibulk replies ->
          let x = List.map to_string replies |> String.concat "; " in
          Printf.sprintf "Multibulk [ %s; ]" x
      in
      Printf.eprintf "Got unexpected reply: %s\n" (to_string reply);
      raise exn

  let teardown () =
    flush stderr;
    IO.run @@ (
      Client.with_connection redis_spec cleanup_keys >>= fun _ ->
      Client.with_connection redis_spec_with_auth @@ fun conn -> Client.auth conn "some-password" >>= fun _ -> cleanup_keys conn >>= fun _ ->
      Client.with_connection redis_spec_with_acl @@ fun conn -> Client.auth_acl conn "superuser" "superpass" >>= fun _ -> cleanup_keys conn
    )

  let suite name =
    let suite_name = "redis." ^ name in
    suite_name >::: [
        "test_case_auth" >:: (bracket ~spec:redis_spec_with_auth test_case_auth);
        "test_case_acl" >:: (bracket ~spec:redis_spec_with_acl test_case_acl);
        "test_case_ping" >:: (bracket test_case_ping);
        "test_case_echo" >:: (bracket test_case_echo);
        "test_case_info" >:: (bracket test_case_info);
        "test_case_keys" >:: (bracket test_case_keys);
        "test_case_multiple_keys" >:: (bracket test_case_multiple_keys);
        "test_case_dump_restore" >:: (bracket test_case_dump_restore);
        "test_case_expire" >:: (bracket test_case_expire);
        "test_case_expireat" >:: (bracket test_case_expireat);
        "test_case_type" >:: (bracket test_case_type);
        "test_case_append" >:: (bracket test_case_append);
        "test_case_incr_decr" >:: (bracket test_case_incr_decr);
        "test_case_bit_operations" >:: (bracket test_case_bit_operations);
        "test_case_scan" >:: (bracket test_case_scan);
        "test_case_list" >:: (bracket test_case_list);
        "test_case_hash" >:: (bracket test_case_hash);
        "test_case_hscan" >:: (bracket test_case_hscan);
        "test_case_hyper_log_log" >:: (bracket test_case_hyper_log_log);
        "test_case_sorted_set" >:: (bracket test_case_sorted_set);
        "test_case_sorted_set_remove" >:: (bracket test_case_sorted_set_remove);
      ]
end<|MERGE_RESOLUTION|>--- conflicted
+++ resolved
@@ -1,9 +1,5 @@
-<<<<<<< HEAD
-open OUnit
+open OUnit2
 open Result
-=======
-open OUnit2
->>>>>>> ed0a6453
 
 let redis_test_host () =
   try
@@ -38,11 +34,7 @@
   val suite : string -> OUnit2.test
   val teardown : unit -> unit
   val redis_spec : Client.connection_spec
-<<<<<<< HEAD
-  val bracket : ?spec:Client.connection_spec -> (Client.connection -> 'a Client.IO.t) -> unit -> 'a
-=======
-  val bracket : (Client.connection -> 'a Client.IO.t) -> 'ctx -> 'a
->>>>>>> ed0a6453
+  val bracket : ?spec:Client.connection_spec -> (Client.connection -> 'a Client.IO.t) -> 'ctx -> 'a
 end = struct
 
   module IO = Client.IO
@@ -520,22 +512,14 @@
     io_assert "removed wrong number of items" ((=) 2)
 
   let cleanup_keys conn =
-<<<<<<< HEAD
     Client.keys conn "ounit_*" >>= function
     | [] -> IO.return ()
     | keys ->
       Client.del conn keys >>= fun _ ->
       IO.return ()
 
-  let bracket ?spec test_case () =
+  let bracket ?spec test_case _ =
     let spec = match spec with | None -> redis_spec | Some s -> s in
-=======
-    Client.keys conn "ounit_*" >>= fun keys ->
-    Client.del conn keys >>= fun _ ->
-    IO.return ()
-
-  let bracket test_case _ =
->>>>>>> ed0a6453
     try
       IO.run @@ Client.with_connection spec test_case
     with (Client.Unexpected reply as exn) ->
