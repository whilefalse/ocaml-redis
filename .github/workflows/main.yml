name: Build redis
on: [push, pull_request]
jobs:
  run:
    name: Build
    strategy:
      matrix:
<<<<<<< HEAD
        operating-system: [macos-latest, ubuntu-latest, windows-latest]
        ocaml-version: ["4.05.0"]
    steps:
      - uses: actions/checkout@master
      - uses: avsm/setup-ocaml@master
        with:
          ocaml-version: ${{ matrix.ocaml-version }}
      - run: opam pin -n .
      - run: opam install -t . --deps-only
      - run: opam exec -- dune build
      - name: Start containers
        run: docker compose up -d
        if: ${{ matrix.operating-system  == 'ubuntu-latest'}}
      - run: opam exec -- dune runtest
        if: ${{ matrix.operating-system  == 'ubuntu-latest'}}
      - name: Stop containers
        run: docker compose down
        if: ${{ matrix.operating-system  == 'ubuntu-latest'}}
=======
        os:
          - macos-latest
          - ubuntu-latest
          - windows-latest
        ocaml-compiler:
          - 4.03.x
          - 4.10.x
          - 4.12.x
    runs-on: ${{ matrix.os }}
    steps:
    - uses: actions/checkout@v2
    - uses: ocaml/setup-ocaml@v2
      with:
        ocaml-compiler: ${{ matrix.ocaml-compiler }}
    - run: sudo apt-get install redis
      if: ${{ matrix.os == 'ubuntu-latest'}}
    - run: opam pin -n .
    - run: opam depext -yt redis redis-sync
    - run: opam install -t . --deps-only
    - run: opam exec -- dune build
    - run: opam exec -- dune runtest
      if: ${{ matrix.os == 'ubuntu-latest'}}
>>>>>>> ed0a6453
<|MERGE_RESOLUTION|>--- conflicted
+++ resolved
@@ -5,26 +5,6 @@
     name: Build
     strategy:
       matrix:
-<<<<<<< HEAD
-        operating-system: [macos-latest, ubuntu-latest, windows-latest]
-        ocaml-version: ["4.05.0"]
-    steps:
-      - uses: actions/checkout@master
-      - uses: avsm/setup-ocaml@master
-        with:
-          ocaml-version: ${{ matrix.ocaml-version }}
-      - run: opam pin -n .
-      - run: opam install -t . --deps-only
-      - run: opam exec -- dune build
-      - name: Start containers
-        run: docker compose up -d
-        if: ${{ matrix.operating-system  == 'ubuntu-latest'}}
-      - run: opam exec -- dune runtest
-        if: ${{ matrix.operating-system  == 'ubuntu-latest'}}
-      - name: Stop containers
-        run: docker compose down
-        if: ${{ matrix.operating-system  == 'ubuntu-latest'}}
-=======
         os:
           - macos-latest
           - ubuntu-latest
@@ -39,12 +19,14 @@
     - uses: ocaml/setup-ocaml@v2
       with:
         ocaml-compiler: ${{ matrix.ocaml-compiler }}
-    - run: sudo apt-get install redis
-      if: ${{ matrix.os == 'ubuntu-latest'}}
     - run: opam pin -n .
-    - run: opam depext -yt redis redis-sync
     - run: opam install -t . --deps-only
     - run: opam exec -- dune build
+    - name: Start containers
+      run: docker compose up -d
+      if: ${{ matrix.os == 'ubuntu-latest'}}
     - run: opam exec -- dune runtest
       if: ${{ matrix.os == 'ubuntu-latest'}}
->>>>>>> ed0a6453
+    - name: Stop containers
+      run: docker compose down
+      if: ${{ matrix.os == 'ubuntu-latest'}}